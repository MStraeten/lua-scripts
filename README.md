--- conflicted
+++ resolved
@@ -89,26 +89,17 @@
 
 Ensure git is installed on your system. If it isn't, use the package manager to install it. Then:
 
-<<<<<<< HEAD
 `cd ~/.config/darktable`\
 `git clone https://github.com/darktable-org/lua-scripts.git lua`
-=======
-    cd ~/.config/darktable/
-    git clone https://github.com/darktable-org/lua-scripts.git lua
->>>>>>> 2b1af40b
+
 
 ### Windows
 
 Ensure git is installed on your system. Git can be obtained from https://gitforwindows.org/, as well as other places. If you use the gitforwindows.org distribution, install the Git Bash Shell also as it will aid in debugging the scripts if necessary. Then open a command prompt and run:
 
-<<<<<<< HEAD
 Open a command prompt.
 `cd %LOCALAPPDATA%\darktable`\
 `git clone https://github.com/darktable-org/lua-scripts.git lua`
-=======
-    cd %LOCALAPPDATA%\darktable
-    git clone https://github.com/darktable-org/lua-scripts.git lua
->>>>>>> 2b1af40b
 
 ## Enabling
 
@@ -134,7 +125,6 @@
 
 ### Linux and MacOS
 
-<<<<<<< HEAD
 `cd ~/.config/darktable/lua`\
 `git pull`
 
@@ -142,15 +132,6 @@
 
 `cd %LOCALAPPDATA%\darktable\lua`\
 `git pull`
-=======
-    cd ~/.config/darktable/lua
-    git pull
-
-### Windows
-
-    cd %LOCALAPPDATA%\darktable\lua
-    git pull
->>>>>>> 2b1af40b
 
 ## Documentation
 
